--- conflicted
+++ resolved
@@ -13,18 +13,15 @@
 
 import pandas as pd
 
-<<<<<<< HEAD
+from cryptofeed.defines import (BINANCE, BINANCE_FUTURES, BINANCE_US, BITCOINCOM, BITFINEX, BITMAX, BITMEX,
+                                BITSTAMP, BITTREX, BLOCKCHAIN, BYBIT, COINBASE, COINBENE, DERIBIT, EXX, FILL_OR_KILL, FTX,
+                                FTX_US, FUNDING, GATEIO, GEMINI, HITBTC, HUOBI, HUOBI_DM, HUOBI_SWAP, IMMEDIATE_OR_CANCEL, KRAKEN,
 from cryptofeed.defines import (BINANCE, BINANCE_FUTURES, BINANCE_DELIVERY, BINANCE_JERSEY, BINANCE_US, BITCOINCOM,
                                 BITFINEX, BITMAX, BITMEX,
                                 BITSTAMP, BITTREX, BLOCKCHAIN, BYBIT, COINBASE, COINBENE, DERIBIT, EXX, FILL_OR_KILL,
                                 FTX,
                                 FTX_US, FUNDING, GATEIO, GEMINI, HITBTC, HUOBI, HUOBI_DM, HUOBI_SWAP,
                                 IMMEDIATE_OR_CANCEL, KRAKEN,
-=======
-from cryptofeed.defines import (BINANCE, BINANCE_FUTURES, BINANCE_US, BITCOINCOM, BITFINEX, BITMAX, BITMEX,
-                                BITSTAMP, BITTREX, BLOCKCHAIN, BYBIT, COINBASE, COINBENE, DERIBIT, EXX, FILL_OR_KILL, FTX,
-                                FTX_US, FUNDING, GATEIO, GEMINI, HITBTC, HUOBI, HUOBI_DM, HUOBI_SWAP, IMMEDIATE_OR_CANCEL, KRAKEN,
->>>>>>> 4d87c4d8
                                 KRAKEN_FUTURES, L2_BOOK, L3_BOOK, LIMIT, LIQUIDATIONS,
                                 MAKER_OR_CANCEL, MARKET, OKCOIN, OKEX, OPEN_INTEREST, POLONIEX, PROBIT, TICKER,
                                 TRADES, UNSUPPORTED, UPBIT, VOLUME)
@@ -83,12 +80,9 @@
 def timestamp_normalize(exchange, ts):
     if exchange in {BITMEX, COINBASE, HITBTC, OKCOIN, OKEX, BYBIT, FTX, FTX_US, BITCOINCOM, BLOCKCHAIN, PROBIT}:
         return pd.Timestamp(ts).timestamp()
-<<<<<<< HEAD
     elif exchange in {HUOBI, HUOBI_DM, HUOBI_SWAP, BITFINEX, COINBENE, DERIBIT, BINANCE, BINANCE_US, BINANCE_JERSEY,
                       BINANCE_FUTURES, BINANCE_DELIVERY, GEMINI, BITTREX, BITMAX, KRAKEN_FUTURES, UPBIT}:
-=======
     elif exchange in {HUOBI, HUOBI_DM, HUOBI_SWAP, BITFINEX, COINBENE, DERIBIT, BINANCE, BINANCE_US, BINANCE_FUTURES, GEMINI, BITTREX, BITMAX, KRAKEN_FUTURES, UPBIT}:
->>>>>>> 4d87c4d8
         return ts / 1000.0
     elif exchange in {BITSTAMP}:
         return ts / 1000000.0
